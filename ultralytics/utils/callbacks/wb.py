--- conflicted
+++ resolved
@@ -12,14 +12,14 @@
 #     _processed_plots = {}
 try:
     assert not TESTS_RUNNING  # do not log pytest
-    print("TESTS_RUNNING is False")
+    assert SETTINGS["wandb"] is True  # verify integration is enabled
     import wandb as wb
 
-except ImportError as e:
-    print(f"ImportError occurred: {e}")
-except AssertionError as e:
-    print(f"AssertionError occurred: {e}")
+    assert hasattr(wb, "__version__")  # verify package is not directory
+    _processed_plots = {}
 
+except (ImportError, AssertionError):
+    wb = None
 
 
 def _custom_table(x, y, classes, title="Precision Recall Curve", x_title="Recall", y_title="Precision"):
@@ -159,66 +159,8 @@
             )
     wb.run.finish()  # required or run continues on dashboard
 
-<<<<<<< HEAD
-=======
-
-def get_wb_default_callbacks():
-    """
-    返回 default_callbacks 字典的副本，其中列表为默认值。
-
-    返回：
-        (defaultdict)：一个 defaultdict，其键来自 default_callbacks，空列表为默认值。
-    """
-    try:
-        assert not TESTS_RUNNING  # do not log pytest
-        print("TESTS_RUNNING is False")
-
-        assert SETTINGS["wandb"] is True  # verify integration is enabled
-        print("WandB integration is enabled.")
-
-        import wandb as wb
-        assert hasattr(wb, "__version__")  # verify package is not directory
-        print(f"WandB version: {wb.__version__}")
-
-        _processed_plots = {}
-
-    except ImportError as e:
-        print(f"ImportError occurred: {e}")
-        wb = None
-    except AssertionError as e:
-        print(f"AssertionError occurred: {e}")
-        wb = None
-
-        # 创建 callbacks 字典
-    callbacks = (
-        {
-            "on_pretrain_routine_start": on_pretrain_routine_start,
-            "on_train_epoch_end": on_train_epoch_end,
-            "on_fit_epoch_end": on_fit_epoch_end,
-            "on_train_end": on_train_end,
-        }
-        if wb
-        else {}
-    )
-
-    # 调试信息
-    if wb is None:
-        print("wb is None: WandB integration is not available.")
-    else:
-        print("成功登录: WandB integration is successfully logged in.")
-
-    if not callbacks:
-        print("callbacks is empty or None: No callbacks were created.")
-    else:
-        print(f"Callbacks created: {callbacks}")
-
-        # 返回 defaultdict
-    return defaultdict(list, deepcopy(callbacks))
->>>>>>> b8c5b7ac
-
 
 callbacks = (
-<<<<<<< HEAD
     {
         "on_pretrain_routine_start": on_pretrain_routine_start,
         "on_train_epoch_end": on_train_epoch_end,
@@ -227,15 +169,4 @@
     }
     if wb
     else {}
-)
-=======
-        {
-            "on_pretrain_routine_start": on_pretrain_routine_start,
-            "on_train_epoch_end": on_train_epoch_end,
-            "on_fit_epoch_end": on_fit_epoch_end,
-            "on_train_end": on_train_end,
-        }
-        if wb
-        else {}
-    )
->>>>>>> b8c5b7ac
+)